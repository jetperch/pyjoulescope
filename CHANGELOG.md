
# CHANGELOG

This file contains the list of changes made to pyjoulescope.


## 0.2.2

2019 Jan 27

*   Added data file read & data file write support (file format changed).
*   Added command-line tool "recording" for dealing the ".jls" files.


## 0.2.1

<<<<<<< HEAD
2019 Jan 24
=======
2019 Jan 25
>>>>>>> b234e5a5

*   Added linux support using libusb
*   Added Mac OS X support using libusb


## 0.1.5

2018 Dec 5

*   Check status during sensor firmware programming (was presuming success!).
*   Fixed max range when value is always negative.


## 0.1.0

2018 Oct 9

*   Initial public release.<|MERGE_RESOLUTION|>--- conflicted
+++ resolved
@@ -14,11 +14,7 @@
 
 ## 0.2.1
 
-<<<<<<< HEAD
-2019 Jan 24
-=======
 2019 Jan 25
->>>>>>> b234e5a5
 
 *   Added linux support using libusb
 *   Added Mac OS X support using libusb
