
# CHANGELOG

This file contains the list of changes made to pyjoulescope.


## 1.0.7

<<<<<<< HEAD
2022 Oct 24 [in progress]

* Fixed min/max limits on v1 statistics.
=======
2022 Oct 21 [in progress]

* Fixed v1 linux support.
>>>>>>> 09e62928


## 1.0.6

2022 Oct 12

* Improved v1 stream buffer performance.
  This improvement uses native cython code to still perform brute
  force computation.  Reductions could further improve performance.
* Coalesced duplicate view requests to reduce processing. 


## 1.0.5

2022 Oct 8

* Added JS220 support for current range streaming and fixed
  output sample rate at 1 Msps for all channels.
* Added JLS v1 viewer scale for GPI and current range signals.


## 1.0.4

2022 Oct 6

* Added optional timeouts to v1 device publish and query.
* Fixed v1 device status stub return value to be compatible with UI. 
* Added v1 scan support for bootloader. 
* Enabled JS220 gpi0 and gpi1 streaming by default.
* Ignore view get_samples exception for short-term fix.
  Will be addressed long-term by upcoming memory buffer reimplementation.


## 1.0.3

2022 Oct 4

* Updated udev rules for linux.
* Improved signal support for v1 driver.
  * Add host-side power computation to JS220.
  * Added current range, GPI0, and GPI1 to JS110.
  * JS220 produces empty current_range, GPI0, GPI1.
* Fixed v1 variance computation.
* Added JS220 reduction_frequency support.
* Simplified v1 device name string.
* Added reduction_frequency support to JS110 v1.


## 1.0.2

2022 Sep 27

* Added pyjoulescope_driver dependency.
* Increased pyjls version dependency to >=0.4.2.


## 1.0.1

2022 Sep 24

* Fixed JS220 stream callback.
* Fixed entry points to work with selected backend (not just v0).
* Removed capture_usb entry point, which is no longer valid.
* Fixed JS220 device remove.
* Fixed JS220 scan_for_changes.


## 1.0.0

2022 Sep 9

* JS220 support
  * Refactored code for v0 & v1 support.
  * Migrated to joulescope_driver as default backend.


## 0.9.12

2022 May 31

* Fixed DownsamplingStreamBuffer to use reductions correctly #26


## 0.9.11

2022 Feb 22

* Fixed Mac crashes due to incorrect libusb usage.
* Changed mac libusb search to use signed, packaged libs.


## 0.9.7

2021 Aug 18

*   Added jls_writer for JLS v2 write support.
*   Added pyjls dependency.  


## 0.9.6

2021 Apr 13

*   Updated macOS libusb distribution files for homebrew and arm64 support.


## 0.9.4

2021 Mar 9

*   Added user footer data to JLS v1 data files.
*   Reduced exception catching from all to Exception in scan() #20.
*   Fixed running statistics variance computation.
*   Added numpy requirement to >= 1.17 and Windows from 1.19 to 1.20.
*   Officially dropped Python 3.6 support.
*   Officially dropped Win 7, 8, 8.1 support.


## 0.9.3

2020 Nov 20

*   Updated documentation: added Statistics API and View.
*   Updated initial documentation examples to show float64 accumulator.
*   Fixed "calibrated" option to device read().
*   Clear stream buffer callback on device close.
*   Modifed raw_processor suppress_mode to match current_ranging_type defaults.
*   Improved JLS read performance for downsampled files.
*   Fixed dependencies for numpy 1.19.4 which does not work on Windows.
*   Added UI import traceback print when applicable.


## 0.9.1

2020 Aug 12

*   Fixed PatternBuffer.__len__, which was breaking the unit test in Python 3.8.
*   Eliminated None control transfer reference when closing device under Windows.
*   Improved statistics entry point to display both statistics sources.
*   Updated parameter current_ranging value "n" to be more conservative.
*   Added parameter current_ranging value "m" with original "n" values.
*   Simplified current range filtering.
*   Bumped firmware revision to 1.3.1 which fixes sensor-based statistics computation.
*   Included CREDITS.html and CHANGELOG.md with package.


## 0.9.0

2020 Aug 2

*   Updated installation instructions.
*   Clearly display matplotlib not installed error for recordings entry point.
*   Added numeric option to buffer_duration and reduction_frequency parameters.
*   Clarified documentation stating that USB API is NOT thread-safe.
*   Added install troubleshooting section to documentation.
*   Updated documentation to sphinx 3 and recommonmark (m2r not maintained).
*   Improved installation instructions.
*   Added support for sensor statistics (modified USB status message).
*   Added new driver API methods:
    * statistics_callback_register, statistics_callback_unregister
    * statistics_accumulators_clear
*   Added JOULESCOPE_LOG_LEVEL environment variable.
*   Reduced default runner log level to WARNING.
*   Added program "upgrade" option for easy, complete firmware update.


## 0.8.14

2020 May 8

*   Added encoding='utf-8' to setup.py to fix package install on macOS.
*   Fixed JLS load to better handle truncated files.


## 0.8.13

2020 Apr 29

*   Fixed momentary power OUT power glitch when reconnecting using 'auto' #11.


## 0.8.12

2020 Apr 27

*   Added numpy import_array() to stream_buffer and pattern_buffer.
*   Invalidate statistics on zero length for file reader and stream buffer.


## 0.8.11

2020 Apr 10

*   Added View thread exception handling.
*   Fixed View.samples_get to correctly supply default start and stop.
*   Fixed API calls passing numpy.float32/64 rather than python float.


## 0.8.8

2020 Mar 23

*   Updated sampling_frequency parameter to accept integer values.
*   Fixed downsampling_stream_buffer to support current_voltage for samples_get.
*   Added out_format='samples_get' option to Driver.read().
*   Added "info" command.
*   Added documentation.
*   Updated setup.py
    *   Added "joulescope" entry_point (joulescope_cmd was broken).
    *   Improved "classifiers".
    *   Added "docs" option to build the documents.
    *   Import settings from joulescope.version and check python version.
*   Reduced control transfer timeout.  Prevents crash due to transfer
    completing after device closed.
*   Fixed device thread join so that only happens once.
*   Added "bootloader_go" command.
*   Added parameter_set command-line option which addresses UI issue 27.
*   Fixed libusb backend to wait for transfer cancellation #9.
*   Cleanly close and join the view and device threads.
*   Fixed span set length beyond maximum to set to max and not throw exception.
*   Fixed DownsamplingStreamBuffer.samples_get zero length handling.
*   Improved handling of empty JLS files and zero length data.
*   Modified statistics_get to constrain range and return actual range.
    NOTICE: direct users of StreamBuffer.statistics_get or 
    DownsamplingStreamBuffer.samples_get will have to update their programs.
*   Improved statistics_get handling for missing samples.


## 0.8.7

2020 Feb 28

*   Added missing UsbBulkProcessor.reset() on StreamBuffer.reset().


## 0.8.6

2020 Feb 26

*   API CHANGE to samples_get return value.  Now consistent format.  Affects:
    *   joulescope.stream_buffer.StreamBuffer.samples_get()
    *   joulescope.stream_buffer.DownsamplingStreamBuffer.samples_get()
    *   joulescope.view.View.samples_get()
    *   joulescope.data_recorder.DataReader.samples_get()
*   Added joulescope.data_recorder.DataRecorder.insert() method that accepts
    samples_get formatted data.
*   Fixed capture.py entry point script.
*   Improved non-string support for parameter value aliases through the API.
*   Unified streamed and downsampled APIs.
    *   Converted to µ (micro sign \u00B5), not μ = small greek mu \u03BC.
    *   Correctly populate field when None.



## 0.8.3

2020 Feb 19

*   Fixed MacOS compiler warnings for Cython.


## 0.8.0

2020 Feb 18

*   Unified statistics API data structure.  Code using this structure will
    need to be updated!
*   Restructured DataReader methods to conform to other classes. 
    Applications using DataRead will need to be updated!
    Use methods samples_get, data_get, statistics_get.
*   Removed Device.stream_buffer_duration.  Use "buffer_duration" property.
*   Removed Device.reduction_frequency.  Use "reduction_frequency" property.
*   Refactored StreamBuffer to split out UsbBulkProcessor.
*   Improved parameter definition for UI integration.
*   Added running statistics computation.
*   Added downsampling filter implementation.
*   Removed StreamBuffer.raw_get.  Use StreamBuffer.samples_get.
*   Changed StreamBuffer.__init__() to take duration rather than sample length.
    Allows future compatibility with downsampling buffer length specification.
*   Added ['time']['sample_range'] to StreamBuffer statistics callback data
    to allow for least-squares time fitting on host computer.
*   Fixed ['time']['range'] in StreamBuffer statistics callback data.
*   Added arbitrary JSON-serializable user data storage to JLS files.
*   Added memory check before allocating streaming buffer.
*   Updated version storage.  Just use joulescope.version file.


## 0.7.0

2019 Dec 4

*   Renamed "command" to "entry_point" to prevent confusion with UI "commands".
*   Added "statistics_get_multiple" to view, which allows for markers to be
    fetched together.
*   Changed libusb device name to match Windows device name: Joulescope:xxxxxx.
*   Added support for setting the reduction frequency, which is normally used
    for statistics display, such as the UI multimeter.
*   Forced StreamBuffer array allocations using np.full.  np.empty and np.zeros
    appear to defer allocation which can degrade performance.
*   Removed joulescope.paths which is no longer necessary.
    joulescope.data_recorder.construct_record_filename no longer includes path.


## 0.6.10

2019 Oct 23

*   Fixed current range glitch filter using invalid sample data.
    The glitch filter could occasionally use one sample of invalid data during
    the computation of the "pre" mean component.  The underlying cause was 
    that the pre mean value was computed over a FIFO that was rolling over 1 
    sample too late.  This injected up to one sample of undefined data. 
    For a length n pre value, this error occurred on roughly (n - 1) / 8 
    current range transitions.  Testing shows that we were lucky on 
    Win10 and the data was not a huge floating point number.
    Added unit test and fixed.


## 0.6.8

2019 Oct 15

*   Fixed data-dependent single NaN sample insertion. Only occurred when
    i_range was 3 or 7 and current LSBs was saturated.
    Affects 0.6.0 through 0.6.7.
*   Added customizable current range switching filter using parameters
    suppress_type, suppress_samples_pre, suppress_samples_window, 
    suppress_samples_post.
*   Changed default current range switch filter from mean_0_3_1 to mean_1_n_1,
    which significantly reduces glitches due to current ranging.
*   Added travis-ci build status and Joulescope logo to README.
*   Updated README.


## 0.6.7

2019 Oct 14

*   Improved joulescope.driver.Device.read() method.
    *   Added duration checking.
    *   Slightly improved memory footprint.
*   Added missing hasattr for StreamProcessing object close().
*   Added (fake) missing length to PatternBuffer.
*   Added StreamBuffer.samples_get() to make getting the per sample data 
    simpler, more flexible, and faster.  


## 0.6.5

2019 Oct 9

*   Added optional callback to View.statistics_get for non-blocking operation.
*   Fixed data_recorder.DataReader.raw() to gracefully handle end of file.


## 0.6.4

2019 Oct 3

*   Added configurable stream_buffer_duration (was fixed at 30 seconds).
*   Removed logging.setLevel commands used in debugging.
*   Upgraded to pymonocypher 0.1.3.
*   Added general-purpose input (GPI) support.
    *   Refactored steam_buffer to expose STATS_FIELDS, STATS_VALUES
    *   Report additional signals: current_range, GPI0, GPI1.
    *   Updated file recording to store reductions.  Handle old & new.
*   Defer view update until requested (improve performance).
*   Fixed recordings to apply glitch filtering on current range switching. Now 
    behaves sames as live streaming.


## 0.6.3

2019 Sep 22

*   Modified "recording" command to display reduction and samples.
*   Fixed data recorder statistics computation when length < 1 reduction.


## 0.6.2

2019 Sep 20

*   Added parameter aliases for increased API flexibility.


## 0.6.0

2019 Sep 16

*   Fixed contiguous_stop log message, which was not correctly displayed.
*   Modified capture command to use config='auto'.
*   Reduced span.conform_discrete log level from info to debug.
*   Fixed macOS crash on Joulescope removal (Issue #5).
*   Added digital data path pattern test.  Was intentionally broken long ago.
*   Modified View.samples_get() to have 'signals' like Driver.statistics_get().
*   Fixed invalid data surrounding dropped samples.
*   Reimplemented View to run in separate thread.
    *   Moved Device.statistics_get to View.statistics_get.
    *   Removed Device.view and added Device.view_factory().
    *   Added StreamProcessApi.  Refactored View and DataReader.
    *   Modified StreamBuffer to be aware of time and sampling frequency.
*   Removed Device.recording_start() and Device.recording_stop().
    *   Update DataRecorder to implement StreamProcessApi.
    *   Updated joulescope/command/capture.py.  See for new usage example.


## 0.5.1

2019 Aug 11

*   Added INF for joulescope_bootloader for old Win7 support.
*   Immediately use calibrated data during "off" to "on" transitions.
*   Added "raw" field to View samples_get return value.
*   Added Travis-CI integration.
*   Fixed issue #6: setup.py imports numpy.
*   Caught event_callback_fn exceptions in WinUSB implementation.
*   Fixed sensor programming when unprogrammed.
    *   Increased sensor timeout.
    *   Removed unnecessary normal mode power on.


## 0.5.0

2019 Jul 26

*   Added bootloader_go to get matching device.
*   Added support for FW 1.1.0 JSON-only info format.
*   Added "config" option to Device initialization.
*   Added context manager to Device class.
*   Added file_replace module.
*   Added runtime check for Python 3.6+ and Python bits matching OS bits.
*   Moved current range change glitch suppression from FPGA to stream_buffer.
*   Improved macOS & Linux USB reliability, also be nice to libusb on removal.
*   Improved USB device error handling.
*   Removed NaN injection source.
*   Corrected invalid data possible on first 2 samples.
*   Added timeouts to bootloader / application transitions.
*   Added firmware_manager for more controller firmware update.
*   Made Device and Bootloader safe to open() when already open.


## 0.4.6

2019 Jul 15

*   Added optional application-specific metadata to datafile collection start.
*   Added support for voltage range to datafile: save/load/process correctly.
*   Improved missing sample (NaN) handling robustness.
*   Modified Driver.statistics_callback to match statistics_get format.
*   Compute total charge in addition to energy.
*   Fixed stream_buffer int/uint comparison warning.


## 0.4.5

2019 Jul 2

*   Added joulescope.inf to manually force Win 7 machines without WCID update 
    to recognize Joulescopes.
*   Fixed divide by zero error in stream_buffer.stats_compute_end.
*   Correctly close thread on device_thread open error.
*   Fixed potential 32 bit overflow issue in stream_buffer.
*   Fixed unchecked None data when not streaming in driver.View.


## 0.4.4

2019 Jun 28

*   Added "Quick Start" to README.md.
*   Added parameter "source" alias "on" for "raw".


## 0.4.3

2019 Jun 28

*   Added GPO alias values [0, 1].
*   Added GPO demo example.
*   Updated udev rules with instructions for improved security.
*   Increased Joulescope open timeout again, now 10.0 seconds from 6.0.
*   Fixed Joulescope Bootloader.go() to always close the bootloader.
*   Refactored so that "import joulescope" is useful.
*   Added "bootloaders_run_application".
*   Improved Device.bootloader error handling.
*   Removed libusb IOError if platform does not support hotplug.
*   Added no exception guarantee to scan() and bootloaders_run_application().
*   Fixed Cython compiler warnings.


## 0.4.2

2019 Jun 24

*   Improved error handling on Linux/Mac (libusb) device open.
*   Increase device open timeout.
*   Improved "capture" command logging and error handling.
*   Fixed string descriptor parsing for Linux/Mac (libusb).


## 0.4.1

2019 Jun 20

*   Added CREDITS.html file.


## 0.4.0

2019 Jun 20

*   Create a new ControlTransfer instance each time WinUsbDevice is opened.
*   Added StreamBuffer.stats_get to explicitly compute stats over a range.
*   Migrated to cython language_level=3.
*   Fixed error with statistics computation on NaN data, visible in UI as 
    min/max not being displayed correctly at some zoom levels.
*   Refactored statistics and added statistics_get to DataReader.
*   Unified View API for the physical device and recordings for UI.


## 0.3.1

2019 Jun 3

*   Added log messages for troubleshooting robustness issues.
*   Improved device thread error handling.
*   Eliminated small WinUsb memory leak in normal disconnect case.
*   Added progress callbacks for programming operations.
*   Fixed INFO record processing.
*   Added event_callback_fn and added support to win32 driver.
*   Improved win32 driver error handling & recovery.
*   Promoted driver._info to driver.info.
*   Improved documentation.
*   Keep x_max in view range whenever streaming is active.
*   Added view_time_to_sample_id.


## 0.3.0

2019 Apr 27

*   Added asynchronous control transfers so streaming continues correctly.
*   Improved robustness and recovery on Joulescope fw/hw issues.
*   Added GPI value read (IN) for compliance testing.


## 0.2.7

2019 Mar 2

*   Improved USB device error handling.
*   Allow data_recorder raw defaults to fetch entire file.
*   Added VERSION and __version__ members.
*   Added support for older Mac OS versions when packaged.


## 0.2.6

2019 Feb 16

*   Fixed incorrect column index for "power"


## 0.2.4

2019 Feb 10

*   Fixed incorrect formatting in three_sig_figs for negative numbers.


## 0.2.3

2019 Feb 8

*   Modified span scaling to use pivot point rather than force to center,
    which results in more intuitive UI behavior.
*   Suppress glitches (up to 2 samples) which occur on current range switches.


## 0.2.2

2019 Jan 27

*   Added data file read & data file write support (file format changed).
*   Added command-line tool "recording" for dealing the ".jls" files.


## 0.2.1

2019 Jan 25

*   Added linux support using libusb
*   Added Mac OS X support using libusb


## 0.1.5

2018 Dec 5

*   Check status during sensor firmware programming (was presuming success!).
*   Fixed max range when value is always negative.


## 0.1.0

2018 Oct 9

*   Initial public release.<|MERGE_RESOLUTION|>--- conflicted
+++ resolved
@@ -6,15 +6,10 @@
 
 ## 1.0.7
 
-<<<<<<< HEAD
 2022 Oct 24 [in progress]
-
+ 
+* Fixed v1 linux support.
 * Fixed min/max limits on v1 statistics.
-=======
-2022 Oct 21 [in progress]
-
-* Fixed v1 linux support.
->>>>>>> 09e62928
 
 
 ## 1.0.6
